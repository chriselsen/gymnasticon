--- conflicted
+++ resolved
@@ -4,15 +4,11 @@
 <img src="docs/gymnasticon.jpg">
 </p>
 
-<<<<<<< HEAD
 Gymnasticon enables the obsolete Flywheel Home Bike to work with Zwift and other training apps. Support for other bikes can be added easily.
 
 The original Peloton Bike is now supported. Support requires a serial to USB adapter and custom wiring via RCA cables or through terminal blocks. For more details on setting up the hardware, see the [PR notes](https://github.com/ptx2/gymnasticon/pull/12).
 
 > Note: Peloton Bike+ is currently unsupported as it uses a USB-C connection and a (most likely) proprietary communications protocol.
-=======
-Gymnasticon enables obsolete and/or proprietary exercise bikes to work with Zwift and other training apps. Support for new bikes can be added easily. The diagram below shows an example of how it works with the Flywheel Home Bike.
->>>>>>> e1c8cd9f
 
 <p align="center">
 <img src="docs/diagram.png">
