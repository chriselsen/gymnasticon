--- conflicted
+++ resolved
@@ -20,13 +20,9 @@
   "license": "MIT",
   "dependencies": {
     "@abandonware/bleno": "^0.5.1-2",
-<<<<<<< HEAD
-    "@abandonware/noble": "^1.9.2-8",
     "parser-delimiter": "^1.0.2",
     "serialport": "^9.0.1",
-=======
     "@abandonware/noble": "^1.9.2-10",
->>>>>>> 3d422064
     "yargs": "^15.3.1"
   },
   "devDependencies": {
